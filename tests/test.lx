@module "main"

<<<<<<< HEAD
const Person -> struct {
  name: *char,
  age: int,

  init -> fn (age: int, name: *char) void {
    self.name = name;
    self.age = age;
  },

  greet -> fn () void {
    output("I am ", self.name, " and I am ", self.age, " years old.\n");
  }
};

pub const main -> fn () int {
  let p: Person;

  p.init(20, "Connor");
  p.greet();
=======
const randomStruct -> struct {
   x: int,
   y: int,
   z: int
};

pub const main -> fn () int {

    impl [func1: int] -> [randomStruct] {
         const func1 -> fn() int {
               self.x = 10;
               self.y = 20;
               self.z = 30;

               if (self.x < self.y &&  self.y < self.z) {
                  return 1;
               }
               return 0;
         }
    }
>>>>>>> 0609ffa7

    randomStruct.func1();

    return 0;
}<|MERGE_RESOLUTION|>--- conflicted
+++ resolved
@@ -1,26 +1,5 @@
 @module "main"
 
-<<<<<<< HEAD
-const Person -> struct {
-  name: *char,
-  age: int,
-
-  init -> fn (age: int, name: *char) void {
-    self.name = name;
-    self.age = age;
-  },
-
-  greet -> fn () void {
-    output("I am ", self.name, " and I am ", self.age, " years old.\n");
-  }
-};
-
-pub const main -> fn () int {
-  let p: Person;
-
-  p.init(20, "Connor");
-  p.greet();
-=======
 const randomStruct -> struct {
    x: int,
    y: int,
@@ -41,7 +20,6 @@
                return 0;
          }
     }
->>>>>>> 0609ffa7
 
     randomStruct.func1();
 
