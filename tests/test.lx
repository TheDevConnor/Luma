@module "main"

<<<<<<< HEAD
pub const main -> fn () int {

    output("Hello world\n");

    return 0;
=======
const Person -> struct {
  name: *char,
  age: int,

  init -> fn (age: int, name: *char) void {
    self.name = name;
    self.age = age;
  },

  greet -> fn () void {
    output("I am ", self.name, " and I am ", self.age, " years old.\n");
  }
};

pub const main -> fn () int {
  let p: Person;

  p.init(20, "Connor");
  p.greet();

  return 0;
>>>>>>> e95f6702
}<|MERGE_RESOLUTION|>--- conflicted
+++ resolved
@@ -1,12 +1,5 @@
 @module "main"
 
-<<<<<<< HEAD
-pub const main -> fn () int {
-
-    output("Hello world\n");
-
-    return 0;
-=======
 const Person -> struct {
   name: *char,
   age: int,
@@ -21,12 +14,8 @@
   }
 };
 
-pub const main -> fn () int {
-  let p: Person;
-
   p.init(20, "Connor");
   p.greet();
 
   return 0;
->>>>>>> e95f6702
 }